# Copyright 2025 DeepMind Technologies Limited
#
# Licensed under the Apache License, Version 2.0 (the "License");
# you may not use this file except in compliance with the License.
# You may obtain a copy of the License at
#
#     http://www.apache.org/licenses/LICENSE-2.0
#
# Unless required by applicable law or agreed to in writing, software
# distributed under the License is distributed on an "AS IS" BASIS,
# WITHOUT WARRANTIES OR CONDITIONS OF ANY KIND, either express or implied.
# See the License for the specific language governing permissions and
# limitations under the License.
# ==============================================================================
"""Train a PPO agent using JAX on the specified environment."""

from datetime import datetime
import functools
import json
import os
import time
import warnings

xla_flags = os.environ.get("XLA_FLAGS", "")
xla_flags += " --xla_gpu_triton_gemm_any=True"
os.environ["XLA_FLAGS"] = xla_flags
os.environ["XLA_PYTHON_CLIENT_PREALLOCATE"] = "false"
os.environ["MUJOCO_GL"] = "egl"

from absl import app
from absl import flags
from absl import logging
from brax.training.agents.ppo import networks as ppo_networks
from brax.training.agents.ppo import networks_vision as ppo_networks_vision
from brax.training.agents.ppo import train as ppo
from etils import epath
from flax.training import orbax_utils
import jax
import jax.numpy as jp
import mediapy as media
from ml_collections import config_dict
import mujoco
from orbax import checkpoint as ocp
from tensorboardX import SummaryWriter
import wandb

import mujoco_playground
from mujoco_playground import registry
from mujoco_playground._src import wrapper
from learning import wandb_utils
from mujoco_playground.config import dm_control_suite_params
from mujoco_playground.config import locomotion_params
from mujoco_playground.config import manipulation_params

# Ignore the info logs from brax
logging.set_verbosity(logging.WARNING)

# Suppress warnings

# Suppress RuntimeWarnings from JAX
warnings.filterwarnings("ignore", category=RuntimeWarning, module="jax")
# Suppress DeprecationWarnings from JAX
warnings.filterwarnings("ignore", category=DeprecationWarning, module="jax")
# Suppress UserWarnings from absl (used by JAX and TensorFlow)
warnings.filterwarnings("ignore", category=UserWarning, module="absl")


_ENV_NAME = flags.DEFINE_string(
    "env_name",
    "LeapCubeReorient",
    f"Name of the environment. One of {', '.join(registry.ALL_ENVS)}",
)
_VISION = flags.DEFINE_boolean("vision", False, "Use vision input")
_LOAD_CHECKPOINT_PATH = flags.DEFINE_string(
    "load_checkpoint_path", None, "Path to load checkpoint from"
)
_SUFFIX = flags.DEFINE_string("suffix", None, "Suffix for the experiment name")
_PLAY_ONLY = flags.DEFINE_boolean(
    "play_only", False, "If true, only play with the model and do not train"
)
_USE_WANDB = flags.DEFINE_boolean(
    "use_wandb",
    False,
    "Use Weights & Biases for logging (ignored in play-only mode)",
)
_USE_TB = flags.DEFINE_boolean(
    "use_tb", False, "Use TensorBoard for logging (ignored in play-only mode)"
)
_DOMAIN_RANDOMIZATION = flags.DEFINE_boolean(
    "domain_randomization", False, "Use domain randomization"
)
_SEED = flags.DEFINE_integer("seed", 1, "Random seed")
_NUM_TIMESTEPS = flags.DEFINE_integer(
    "num_timesteps", 1_000_000, "Number of timesteps"
)
_NUM_EVALS = flags.DEFINE_integer("num_evals", 5, "Number of evaluations")
_REWARD_SCALING = flags.DEFINE_float("reward_scaling", 0.1, "Reward scaling")
_EPISODE_LENGTH = flags.DEFINE_integer("episode_length", 1000, "Episode length")
_NORMALIZE_OBSERVATIONS = flags.DEFINE_boolean(
    "normalize_observations", True, "Normalize observations"
)
_ACTION_REPEAT = flags.DEFINE_integer("action_repeat", 1, "Action repeat")
_UNROLL_LENGTH = flags.DEFINE_integer("unroll_length", 10, "Unroll length")
_NUM_MINIBATCHES = flags.DEFINE_integer(
    "num_minibatches", 8, "Number of minibatches"
)
_NUM_UPDATES_PER_BATCH = flags.DEFINE_integer(
    "num_updates_per_batch", 8, "Number of updates per batch"
)
_DISCOUNTING = flags.DEFINE_float("discounting", 0.97, "Discounting")
_LEARNING_RATE = flags.DEFINE_float("learning_rate", 5e-4, "Learning rate")
_ENTROPY_COST = flags.DEFINE_float("entropy_cost", 5e-3, "Entropy cost")
_NUM_ENVS = flags.DEFINE_integer("num_envs", 1024, "Number of environments")
_NUM_EVAL_ENVS = flags.DEFINE_integer(
    "num_eval_envs", 128, "Number of evaluation environments"
)
_BATCH_SIZE = flags.DEFINE_integer("batch_size", 256, "Batch size")
_MAX_GRAD_NORM = flags.DEFINE_float("max_grad_norm", 1.0, "Max grad norm")
_CLIPPING_EPSILON = flags.DEFINE_float(
    "clipping_epsilon", 0.2, "Clipping epsilon for PPO"
)
_POLICY_HIDDEN_LAYER_SIZES = flags.DEFINE_list(
    "policy_hidden_layer_sizes",
    [64, 64, 64],
    "Policy hidden layer sizes",
)
_VALUE_HIDDEN_LAYER_SIZES = flags.DEFINE_list(
    "value_hidden_layer_sizes",
    [64, 64, 64],
    "Value hidden layer sizes",
)
_POLICY_OBS_KEY = flags.DEFINE_string(
    "policy_obs_key", "state", "Policy obs key"
)
_VALUE_OBS_KEY = flags.DEFINE_string("value_obs_key", "state", "Value obs key")
_RSCOPE_ENVS = flags.DEFINE_integer(
    "rscope_envs",
    None,
    "Number of parallel environment rollouts to save for the rscope viewer",
)
_DETERMINISTIC_RSCOPE = flags.DEFINE_boolean(
    "deterministic_rscope",
    True,
    "Run deterministic rollouts for the rscope viewer",
)
_RUN_EVALS = flags.DEFINE_boolean(
    "run_evals",
    True,
    "Run evaluation rollouts between policy updates.",
)
_LOG_TRAINING_METRICS = flags.DEFINE_boolean(
    "log_training_metrics",
    False,
    "Whether to log training metrics and callback to progress_fn. Significantly"
    " slows down training if too frequent.",
)
_TRAINING_METRICS_STEPS = flags.DEFINE_integer(
    "training_metrics_steps",
    1_000_000,
    "Number of steps between logging training metrics. Increase if training"
    " experiences slowdown.",
)


def get_rl_config(env_name: str) -> config_dict.ConfigDict:
  if env_name in mujoco_playground.manipulation._envs:
    if _VISION.value:
      return manipulation_params.brax_vision_ppo_config(env_name)
    return manipulation_params.brax_ppo_config(env_name)
  elif env_name in mujoco_playground.locomotion._envs:
    if _VISION.value:
      return locomotion_params.brax_vision_ppo_config(env_name)
    return locomotion_params.brax_ppo_config(env_name)
  elif env_name in mujoco_playground.dm_control_suite._envs:
    if _VISION.value:
      return dm_control_suite_params.brax_vision_ppo_config(env_name)
    return dm_control_suite_params.brax_ppo_config(env_name)

  raise ValueError(f"Env {env_name} not found in {registry.ALL_ENVS}.")


def rscope_fn(full_states, obs, rew, done):
  """
  All arrays are of shape (unroll_length, rscope_envs, ...)
  full_states: dict with keys 'qpos', 'qvel', 'time', 'metrics'
  obs: nd.array or dict obs based on env configuration
  rew: nd.array rewards
  done: nd.array done flags
  """
  # Calculate cumulative rewards per episode, stopping at first done flag
  done_mask = jp.cumsum(done, axis=0)
  valid_rewards = rew * (done_mask == 0)
  episode_rewards = jp.sum(valid_rewards, axis=0)
  print(
      "Collected rscope rollouts with reward"
      f" {episode_rewards.mean():.3f} +- {episode_rewards.std():.3f}"
  )


def main(argv):
  """Run training and evaluation for the specified environment."""

  del argv

  # Load environment configuration
  env_cfg = registry.get_default_config(_ENV_NAME.value)

  ppo_params = get_rl_config(_ENV_NAME.value)

  if _NUM_TIMESTEPS.present:
    ppo_params.num_timesteps = _NUM_TIMESTEPS.value
  if _PLAY_ONLY.present:
    ppo_params.num_timesteps = 0
  if _NUM_EVALS.present:
    ppo_params.num_evals = _NUM_EVALS.value
  if _REWARD_SCALING.present:
    ppo_params.reward_scaling = _REWARD_SCALING.value
  if _EPISODE_LENGTH.present:
    ppo_params.episode_length = _EPISODE_LENGTH.value
  if _NORMALIZE_OBSERVATIONS.present:
    ppo_params.normalize_observations = _NORMALIZE_OBSERVATIONS.value
  if _ACTION_REPEAT.present:
    ppo_params.action_repeat = _ACTION_REPEAT.value
  if _UNROLL_LENGTH.present:
    ppo_params.unroll_length = _UNROLL_LENGTH.value
  if _NUM_MINIBATCHES.present:
    ppo_params.num_minibatches = _NUM_MINIBATCHES.value
  if _NUM_UPDATES_PER_BATCH.present:
    ppo_params.num_updates_per_batch = _NUM_UPDATES_PER_BATCH.value
  if _DISCOUNTING.present:
    ppo_params.discounting = _DISCOUNTING.value
  if _LEARNING_RATE.present:
    ppo_params.learning_rate = _LEARNING_RATE.value
  if _ENTROPY_COST.present:
    ppo_params.entropy_cost = _ENTROPY_COST.value
  if _NUM_ENVS.present:
    ppo_params.num_envs = _NUM_ENVS.value
  if _NUM_EVAL_ENVS.present:
    ppo_params.num_eval_envs = _NUM_EVAL_ENVS.value
  if _BATCH_SIZE.present:
    ppo_params.batch_size = _BATCH_SIZE.value
  if _MAX_GRAD_NORM.present:
    ppo_params.max_grad_norm = _MAX_GRAD_NORM.value
  if _CLIPPING_EPSILON.present:
    ppo_params.clipping_epsilon = _CLIPPING_EPSILON.value
  if _POLICY_HIDDEN_LAYER_SIZES.present:
    ppo_params.network_factory.policy_hidden_layer_sizes = list(
        map(int, _POLICY_HIDDEN_LAYER_SIZES.value)
    )
  if _VALUE_HIDDEN_LAYER_SIZES.present:
    ppo_params.network_factory.value_hidden_layer_sizes = list(
        map(int, _VALUE_HIDDEN_LAYER_SIZES.value)
    )
  if _POLICY_OBS_KEY.present:
    ppo_params.network_factory.policy_obs_key = _POLICY_OBS_KEY.value
  if _VALUE_OBS_KEY.present:
    ppo_params.network_factory.value_obs_key = _VALUE_OBS_KEY.value
  if _VISION.value:
    env_cfg.vision = True
    env_cfg.vision_config.render_batch_size = ppo_params.num_envs
  env = registry.load(_ENV_NAME.value, config=env_cfg)
  if _RUN_EVALS.present:
    ppo_params.run_evals = _RUN_EVALS.value
  if _LOG_TRAINING_METRICS.present:
    ppo_params.log_training_metrics = _LOG_TRAINING_METRICS.value
  if _TRAINING_METRICS_STEPS.present:
    ppo_params.training_metrics_steps = _TRAINING_METRICS_STEPS.value

  print(f"Environment Config:\n{env_cfg}")
  print(f"PPO Training Parameters:\n{ppo_params}")

  # Generate unique experiment name
  now = datetime.now()
  timestamp = now.strftime("%Y%m%d-%H%M%S")
  exp_name = f"{_ENV_NAME.value}-{timestamp}"
  if _SUFFIX.value is not None:
    exp_name += f"-{_SUFFIX.value}"
  print(f"Experiment name: {exp_name}")

  # Set up logging directory
  logdir = epath.Path("logs").resolve() / exp_name
  logdir.mkdir(parents=True, exist_ok=True)
  print(f"Logs are being stored in: {logdir}")

  # Initialize Weights & Biases if required
  if _USE_WANDB.value and not _PLAY_ONLY.value:
<<<<<<< HEAD
    wandb.init(project="mjxrl3", entity="edhu", name=exp_name)
=======
    wandb.init(project="mjxrl6", entity="fionalluo", name=exp_name)
>>>>>>> 509d3601
    wandb.config.update(env_cfg.to_dict())
    wandb.config.update({"env_name": _ENV_NAME.value})

  # Initialize TensorBoard if required
  if _USE_TB.value and not _PLAY_ONLY.value:
    writer = SummaryWriter(logdir)

  # Handle checkpoint loading
  if _LOAD_CHECKPOINT_PATH.value is not None:
    # Convert to absolute path
    ckpt_path = epath.Path(_LOAD_CHECKPOINT_PATH.value).resolve()
    if ckpt_path.is_dir():
      latest_ckpts = list(ckpt_path.glob("*"))
      latest_ckpts = [ckpt for ckpt in latest_ckpts if ckpt.is_dir()]
      latest_ckpts.sort(key=lambda x: int(x.name))
      latest_ckpt = latest_ckpts[-1]
      restore_checkpoint_path = latest_ckpt
      print(f"Restoring from: {restore_checkpoint_path}")
    else:
      restore_checkpoint_path = ckpt_path
      print(f"Restoring from checkpoint: {restore_checkpoint_path}")
  else:
    print("No checkpoint path provided, not restoring from checkpoint")
    restore_checkpoint_path = None

  # Set up checkpoint directory
  ckpt_path = logdir / "checkpoints"
  ckpt_path.mkdir(parents=True, exist_ok=True)
  print(f"Checkpoint path: {ckpt_path}")

  # Save environment configuration
  with open(ckpt_path / "config.json", "w", encoding="utf-8") as fp:
    json.dump(env_cfg.to_dict(), fp, indent=4)

  training_params = dict(ppo_params)
  if "network_factory" in training_params:
    del training_params["network_factory"]

  network_fn = (
      ppo_networks_vision.make_ppo_networks_vision
      if _VISION.value
      else ppo_networks.make_ppo_networks
  )
  if hasattr(ppo_params, "network_factory"):
    network_factory = functools.partial(
        network_fn, **ppo_params.network_factory
    )
  else:
    network_factory = network_fn

  if _DOMAIN_RANDOMIZATION.value:
    training_params["randomization_fn"] = registry.get_domain_randomizer(
        _ENV_NAME.value
    )

  if _VISION.value:
    env = wrapper.wrap_for_brax_training(
        env,
        vision=True,
        num_vision_envs=env_cfg.vision_config.render_batch_size,
        episode_length=ppo_params.episode_length,
        action_repeat=ppo_params.action_repeat,
        randomization_fn=training_params.get("randomization_fn"),
    )

  num_eval_envs = (
      ppo_params.num_envs
      if _VISION.value
      else ppo_params.get("num_eval_envs", 128)
  )

  if "num_eval_envs" in training_params:
    del training_params["num_eval_envs"]

  train_fn = functools.partial(
      ppo.train,
      **training_params,
      network_factory=network_factory,
      seed=_SEED.value,
      restore_checkpoint_path=restore_checkpoint_path,
      save_checkpoint_path=ckpt_path,
      wrap_env_fn=None if _VISION.value else wrapper.wrap_for_brax_training,
      num_eval_envs=num_eval_envs,
  )

  times = [time.monotonic()]

  # Progress function for logging
  def progress(num_steps, metrics):
    times.append(time.monotonic())

    # Log to Weights & Biases with organized std metrics
    if _USE_WANDB.value and not _PLAY_ONLY.value:
      wandb_utils.log_metrics_to_wandb(metrics, num_steps, wandb)

    # Log to TensorBoard (keep original organization for TensorBoard)
    if _USE_TB.value and not _PLAY_ONLY.value:
      for key, value in metrics.items():
        writer.add_scalar(key, value, num_steps)
      writer.flush()
    if _RUN_EVALS.value:
      print(f"{num_steps}: reward={metrics['eval/episode_reward']:.3f}")
    if _LOG_TRAINING_METRICS.value:
      if "episode/sum_reward" in metrics:
        print(
            f"{num_steps}: mean episode"
            f" reward={metrics['episode/sum_reward']:.3f}"
        )

  # Load evaluation environment
  eval_env = (
      None if _VISION.value else registry.load(_ENV_NAME.value, config=env_cfg)
  )

  policy_params_fn = lambda *args: None
  if _RSCOPE_ENVS.value:
    # Interactive visualisation of policy checkpoints
    from rscope import brax as rscope_utils

    if not _VISION.value:
      rscope_env = registry.load(_ENV_NAME.value, config=env_cfg)
      rscope_env = wrapper.wrap_for_brax_training(
          rscope_env,
          episode_length=ppo_params.episode_length,
          action_repeat=ppo_params.action_repeat,
          randomization_fn=training_params.get("randomization_fn"),
      )
    else:
      rscope_env = env

    rscope_handle = rscope_utils.BraxRolloutSaver(
        rscope_env,
        ppo_params,
        _VISION.value,
        _RSCOPE_ENVS.value,
        _DETERMINISTIC_RSCOPE.value,
        jax.random.PRNGKey(_SEED.value),
        rscope_fn,
    )

    def policy_params_fn(current_step, make_policy, params):  # pylint: disable=unused-argument
      rscope_handle.set_make_policy(make_policy)
      rscope_handle.dump_rollout(params)

  # Train or load the model
  make_inference_fn, params, _ = train_fn(  # pylint: disable=no-value-for-parameter
      environment=env,
      progress_fn=progress,
      policy_params_fn=policy_params_fn,
      eval_env=None if _VISION.value else eval_env,
  )

  print("Done training.")
  if len(times) > 1:
    print(f"Time to JIT compile: {times[1] - times[0]}")
    print(f"Time to train: {times[-1] - times[1]}")

  print("Starting inference...")

  # Create inference function
  inference_fn = make_inference_fn(params, deterministic=True)
  jit_inference_fn = jax.jit(inference_fn)

<<<<<<< HEAD
  # Prepare for evaluation: reuse the training env (keeps randomization)
  # eval_env = env
  # num_envs = 1
  # if _VISION.value:
  #   eval_env = env
  #   num_envs = env_cfg.vision_config.render_batch_size

  # Prepare for evaluation
  eval_env = (
    None if _VISION.value else registry.load(_ENV_NAME.value, config=env_cfg)
  )
=======
  # Prepare for evaluation
  eval_env = (
      None if _VISION.value else registry.load(_ENV_NAME.value, config=env_cfg)
  )
  num_envs = 1
  if _VISION.value:
    eval_env = env
    num_envs = env_cfg.vision_config.render_batch_size
>>>>>>> 509d3601

  jit_reset = jax.jit(eval_env.reset)
  jit_step = jax.jit(eval_env.step)

  rng = jax.random.PRNGKey(123)
  rng, reset_rng = jax.random.split(rng)
  if _VISION.value:
    reset_rng = jp.asarray(jax.random.split(reset_rng, num_envs))
  state = jit_reset(reset_rng)
  state0 = (
      jax.tree_util.tree_map(lambda x: x[0], state) if _VISION.value else state
  )
  rollout = [state0]

  # Run evaluation rollout
  ep_reward = 0
  for t in range(env_cfg.episode_length):
    act_rng, rng = jax.random.split(rng)
    ctrl, _ = jit_inference_fn(state.obs, act_rng)
    state = jit_step(state, ctrl)
    state0 = (
        jax.tree_util.tree_map(lambda x: x[0], state)
        if _VISION.value
        else state
    )
    rollout.append(state0)
    ep_reward += state0.reward
    print(f'step {t}, reward {state0.reward}')
    # if state0.done:
    #   break

  # Render and save the rollout
  render_every = 2
  fps = 1.0 / eval_env.dt / render_every
  print(f"FPS for rendering: {fps}")

  traj = rollout[::render_every]

  scene_option = mujoco.MjvOption()
  scene_option.flags[mujoco.mjtVisFlag.mjVIS_TRANSPARENT] = False
  scene_option.flags[mujoco.mjtVisFlag.mjVIS_PERTFORCE] = False
  scene_option.flags[mujoco.mjtVisFlag.mjVIS_CONTACTFORCE] = False

  frames = eval_env.render(
      traj, height=480, width=640, scene_option=scene_option
  )
  media.write_video(f"rollout_{ep_reward:.3f}.mp4", frames, fps=fps)
  print(f"Rollout video saved as 'rollout_{ep_reward:.3f}.mp4'.")


if __name__ == "__main__":
  app.run(main)<|MERGE_RESOLUTION|>--- conflicted
+++ resolved
@@ -284,11 +284,7 @@
 
   # Initialize Weights & Biases if required
   if _USE_WANDB.value and not _PLAY_ONLY.value:
-<<<<<<< HEAD
-    wandb.init(project="mjxrl3", entity="edhu", name=exp_name)
-=======
     wandb.init(project="mjxrl6", entity="fionalluo", name=exp_name)
->>>>>>> 509d3601
     wandb.config.update(env_cfg.to_dict())
     wandb.config.update({"env_name": _ENV_NAME.value})
 
@@ -452,19 +448,7 @@
   inference_fn = make_inference_fn(params, deterministic=True)
   jit_inference_fn = jax.jit(inference_fn)
 
-<<<<<<< HEAD
-  # Prepare for evaluation: reuse the training env (keeps randomization)
-  # eval_env = env
-  # num_envs = 1
-  # if _VISION.value:
-  #   eval_env = env
-  #   num_envs = env_cfg.vision_config.render_batch_size
-
-  # Prepare for evaluation
-  eval_env = (
-    None if _VISION.value else registry.load(_ENV_NAME.value, config=env_cfg)
-  )
-=======
+
   # Prepare for evaluation
   eval_env = (
       None if _VISION.value else registry.load(_ENV_NAME.value, config=env_cfg)
@@ -473,7 +457,6 @@
   if _VISION.value:
     eval_env = env
     num_envs = env_cfg.vision_config.render_batch_size
->>>>>>> 509d3601
 
   jit_reset = jax.jit(eval_env.reset)
   jit_step = jax.jit(eval_env.step)
